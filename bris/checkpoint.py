import logging
import os
from copy import deepcopy
from functools import cached_property
from typing import Any, Optional, TypedDict

import torch
from anemoi.models.interface import AnemoiModelInterface
from anemoi.utils.checkpoints import load_metadata
from anemoi.utils.config import DotDict
from torch_geometric.data import HeteroData

LOGGER = logging.getLogger(__name__)


class TrainingConfig(DotDict):
    data: DotDict
    dataloader: DotDict
    diagnostics: DotDict
    hardware: DotDict
    graph: DotDict
    model: DotDict
    training: DotDict


class Metadata(DotDict):
    config: TrainingConfig
    version: str
    seed: int
    run_id: str
    dataset: DotDict
    data_indices: DotDict
    provenance_training: DotDict
    timestamp: str
    uuid: str
    model: DotDict
    tracker: DotDict
    training: DotDict
    supporting_arrays_paths: DotDict


class Checkpoint:
    """This class makes accessible various information stored in Anemoi checkpoints"""

    AIFS_BASE_SEED = None

    def __init__(self, path: str):
        assert os.path.exists(path), f"The given checkpoint {path} does not exist!"

        self.path = path
        self.is_graph_replaced = False
        self.set_base_seed()
        self._model_instance = self._load_model()

    @property
    def metadata(self) -> Metadata:
        return self._metadata

    @property
    def _metadata(self) -> Metadata:
        """
        Metadata of the model. This includes everything as in:
        -> data_indices (data, model (and internal) indices)
        -> dataset information (may vary from anemoi-datasets version used)
        -> runid
        -> model_summary, tracker, etc..

        args:
            None
        return
            metadata in DotDict format.

        Examples usage:
            metadata.data_indices.data.input (gives indices from data inputs)
            metadata.runid (the hash given when the model was trained)
        """
        try:
            return DotDict(load_metadata(self.path))
        except Exception as e:
            LOGGER.warning(
                "Could not load and peek into the checkpoint metadata. Raising an expection"
            )
            raise e

    @property
    def config(self) -> TrainingConfig:
        """
        The configuriation used during model
        training.
        """
        return self._metadata.config

    @property
    def version(self) -> str:
        """
        Model version
        """
        return self._metadata.version

    @property
    def multistep(self) -> int:
        """
        Fetches multistep from metadata
        """
        if hasattr(self._metadata.config.training, "multistep"):
            return self._metadata.config.training.multistep
        if hasattr(self._metadata.config.training, "multistep_input"):
            return self._metadata.config.training.multistep_input
        raise RuntimeError("Cannot find multistep")

    @property
    def model(self) -> Any:
        return self._model_instance

    def _load_model(self) -> AnemoiModelInterface:
        """
        Loads a given model instance. This instance
        includes both the model interface and its
        corresponding model weights.
        """
        try:
            inst = torch.load(self.path, map_location="cpu", weights_only=False)
        except Exception as e:
            raise e
        return inst

    @property
    def graph(self) -> HeteroData:
        """
        The graph used during model training.
        This is fetched from the model instance of the
        checkpoint.

        args:
            None

        return:
            HeteroData graph object

        """
        return (
            self._model_instance.graph_data
            if hasattr(self._model_instance, "graph_data")
            else None
        )

    @property
    def _get_copy_model_params(self) -> dict:
        """
        Caches the model's state in CPU memory.

        This cache includes only the model's weights
        and their corresponding layer names. It does not include the
        optimizer state. Note that this specifically refers to
        model.named_parameters() and not model.state_dict().

        A deep copy of the model state is performed
        to ensure the integrity of the cached data,
        even if the user decides to update
        the internal graph of the model later.

        Args:
            None
        Return
            torch dict containing the state of the model.
            Keys: name of the layer
            Value: The state for a given layer
        """

        _model_params = self._model_instance.named_parameters()
        return deepcopy({layer_name: param for layer_name, param in _model_params})

    def update_graph(self, path: Optional[str] = None) -> HeteroData:
        """
        Replaces existing graph object within model instance.
        The new graph is either provided as an torch file or
        generated on the fly with AnemoiGraphs (future implementation)

        args:
            Optional[str] path: path to graph

        return
            HeteroData graph object
        """

        # TODO: add check which checks the keys within the graph
        # the model weights have names tied to f.ex stretched grid or grid.
        # if the model is trained with keys named grid and we force new graph with keys
        # stretched grid, the model instance will complain
        # (not 100% sure but i think i have experienced this)
        print("graph before conversion", self._model_instance.graph_data)
        print("path ", path)
        print(os.path.exists(path))
        if self.is_graph_replaced:
            raise RuntimeError(
                "Graph has already been updated. Mutliple updates is not allowed"
            )
        else:
            if path and os.path.exists(path):
                state_dict = deepcopy(self._model_instance.state_dict())

                external_graph = torch.load(
                    path, map_location="cpu", weights_only=False
                )
                print("Loaded external graph from path")
                LOGGER.info("Loaded external graph from path")
                

                self._model_instance.graph_data = external_graph
<<<<<<< HEAD
                print("graph after conversion", self._model_instance.graph_data)
=======
>>>>>>> 09614817
                # Assign config, as it's not preserved in the pickle.
                self._model_instance.config = self.config

                self._model_instance._build_model()

                new_state_dict = self._model_instance.state_dict()

                for key in new_state_dict.keys():
                    if key in state_dict and state_dict[key].shape != new_state_dict[key].shape:
                        # These are parameters like data_latlon, which are different now because of the graph
                        pass
                    else:
                        # Overwrite with the old parameters
                        new_state_dict[key] = state_dict[key]

                LOGGER.info(
                    "Successfully builded model with external graph and reassigning model weights!"
                )
                self._model_instance.load_state_dict(new_state_dict)

                return self._model_instance.graph_data

            else:
                # future implementation
                # _graph = anemoi.graphs.create() <-- skeleton
                # self._model_instance.graph_data = _graph <- update graph obj within inst
                # return _graph <- return graph
                raise NotImplementedError

    def set_base_seed(self) -> None:
        """
        TODO: Explain what this function does.

        Fetchs the original base seed used during training.
        If not
        """
        os.environ["ANEMOI_BASE_SEED"] = "1234"
        os.environ["AIFS_BASE_SEED"] = "1234"
        LOGGER.info("ANEMOI_BASE_SEED and ANEMOI_BASE_SEED set to 1234")

    def set_encoder_decoder_num_chunks(self, chunks: int = 1) -> None:
        assert isinstance(chunks, int), (
            f"Expecting chunks to be int, got: {chunks}, {type(chunks)}"
        )
        os.environ["ANEMOI_INFERENCE_NUM_CHUNKS"] = str(chunks)
        LOGGER.info("Encoder and decoder are chunked to %s", chunks)

    @property
    def name_to_index(self) -> tuple[dict[str, int], None]:
        """
        Mapping between name and their corresponding variable index
        """
        _data_indices = self._model_instance.data_indices
        if isinstance(_data_indices, (tuple, list)) and len(_data_indices) >= 2:
            return tuple(
                [_data_indices[k].name_to_index for k in range(len(_data_indices))]
            )

        return (_data_indices.name_to_index,)

    @property
    def index_to_name(self) -> tuple[dict]:
        """
        Mapping between index and their corresponding variable name
        """
        _data_indices = self._model_instance.data_indices
        if isinstance(_data_indices, (tuple, list)) and len(_data_indices) >= 2:
            return tuple(
                [
                    {
                        index: var
                        for var, index in self.name_to_index[decoder_index].items()
                    }
                    for decoder_index in range(len(self.name_to_index))
                ]
            )
        return ({index: name for name, index in _data_indices.name_to_index.items()},)

    def _make_indices_mapping(self, indices_from, indices_to):
        """
        Creates a mapping for a given model and data output
        or model input and data input, and vice versa.

        args:
            indices_from (dict)
            indices_to (dict)
        return
            a mapping between indices_from and indices_to
        """
        assert len(indices_from) == len(indices_to)
        return dict(zip(indices_from, indices_to))

    @property
    def model_output_index_to_name(self) -> tuple[dict]:
        """
        A mapping from model output to data output. This
        dict returns index and name pairs according to model.output.full to
        data.output.full

        args:
            None
        return:
            tuple of dicts where the tuple index represents decoder index. Each
            tuple dicts contains a dict with a mapping between model.output.full and
            data.output.full
        Example:
        -> if the parameter skt has index 27 in name_to_index or data.output.full it will
        have index 17 in model.output.full. This dict will yield that index 17 is skt
        """
        if (
            isinstance(self._metadata.data_indices, (tuple, list))
            and len(self._metadata.data_indices) >= 2
        ):
            mapping = {
                grid_index: self._make_indices_mapping(
                    self._metadata.data_indices[grid_index].model.output.full,
                    self._metadata.data_indices[grid_index].data.output.full,
                )
                for grid_index in range(len(self._metadata.data_indices))
            }
            return tuple(
                [
                    {name: self.index_to_name[k][index] for name, index in v.items()}
                    for k, v in mapping.items()
                ]
            )

        mapping = self._make_indices_mapping(
            self._metadata.data_indices.model.output.full,
            self._metadata.data_indices.data.output.full,
        )
        return ({k: self._metadata.dataset.variables[v] for k, v in mapping.items()},)

    @property
    def model_output_name_to_index(self) -> tuple[dict]:
        """
        A mapping from model output to data output. This
        dict returns name and index pairs according to model.output.full to
        data.output.full

        args:
            None
        return:
            Identical tuple[dict] from model_output_index_to_name but key
            value pairs are switched.
        """
        if (
            isinstance(self._metadata.data_indices, (tuple, list))
            and len(self._metadata.data_indices) >= 2
        ):
            return tuple(
                [
                    {name: index for index, name in v.items()}
                    for k, v in enumerate(self.model_output_index_to_name)
                ]
            )

        return (
            {name: index for index, name in self.model_output_index_to_name.items()},
        )<|MERGE_RESOLUTION|>--- conflicted
+++ resolved
@@ -207,10 +207,6 @@
                 
 
                 self._model_instance.graph_data = external_graph
-<<<<<<< HEAD
-                print("graph after conversion", self._model_instance.graph_data)
-=======
->>>>>>> 09614817
                 # Assign config, as it's not preserved in the pickle.
                 self._model_instance.config = self.config
 
